// Copyright(C) 2019 - John A. De Goes. All rights reserved.

package net.degoes.zio
package concurrency

import java.io.IOException
import java.time.LocalDate

import scalaz.zio._
import scalaz.zio.clock.Clock
import scalaz.zio.console.{Console, putStrLn}
import scalaz.zio.duration._
import scalaz.zio.stream.Sink

import scala.concurrent.duration.Duration

object zio_fibers {

  /**
   * A Fiber is a lightweight Thread of execution
   * They are spawned by forking an IO value, they take the types of the IO
   * every value in ZIO is described in IO
   * ZIO#fork describe a computation that never fails and produces a computation in a separated Fiber
   * That helps us to build concurrent and non blocking programs
   */
  /**
   * Using `ZIO#fork` Start a task that fails with "oh no!" in a separated Fiber
   * Identify the correct types
   */
  val failedF: UIO[Fiber[String, Nothing]] = IO.fail("oh no!").fork

  /**
   *  Using `ZIO#fork` Start a task that produces an int in a separated Fiber
   * Identify the correct types
   */
  val succeededF: UIO[Fiber[Nothing, Int]] = IO.succeed(1).fork

  /**
   *  Using `ZIO#fork` Start a `console.putStrLn` in a new fiber
   *  Identify the correct types (!)
   */
  val putStrLnF: ZIO[Console, Nothing, Fiber[Nothing, Unit]] = console.putStrLn("Hello ZIO").fork

  /**
   *  Print in the console forever without blocking the main Fiber
   *  Identify the correct types (!)
   */
<<<<<<< HEAD
  val putStrLForeverF: ZIO[Console, Nothing, Fiber[Nothing, Unit]] = {

    console.putStrLn("Hello ZIO").forever.fork
  }

  val putStrLForeverAndHijackMain: ZIO[Console, Nothing, Unit] = console.putStrLn("Hello ZIO on main fiber").forever
=======
  val putStrLForeverF: ZIO[Console, Nothing, Fiber[???, ???]] =
    console.putStrLn("Hello ZIO") ?
>>>>>>> 3a13c2b8

  /**
   * Get the value of the following Fibers using `Fiber#join`
   * Identify the correct types.
   */
  val fiber1: Fiber[Nothing, Int] = Fiber.succeed[Nothing, Int](1)
  val fiber2: Fiber[Int, Nothing] = Fiber.fail[Int](1)
  val fiber3: Fiber[Exception, Nothing] = Fiber.fail[Exception](new Exception("error!"))

  val joined = for {
    f1 <- fiber1.join
    f2 <- fiber2.join
    f3 <- fiber3.join
  } yield (f1, f2, f3)

  /**
   * Using `await` suspend the awaiting fibers until the result will be ready and
   * returns if the fiber is Succeed or Failed
   * Identify the correct types.
   */
  val await1: UIO[Exit[Nothing, Int]] = Fiber.succeed[Nothing, Int](1).await
  val await2 = Fiber.lift(IO.succeed("run forever").forever)
  val await3: UIO[Exit[Int, Nothing]] = Fiber.fail[Int](1).await
  val await4: UIO[Exit[Exception, Nothing]] = Fiber.fail[Exception](new Exception("error!")).await

  for {
    e1 <- await1
    f2 <- await2
    e2 <- f2.await
    e3 <- await3
    e4 <- await4
  } yield (e1, e2, e3, e4) match {
    case (Exit.Success(o1), Exit.Success(_), Exit.Success(_), Exit.Success(_) ) => o1
    case _ => Exit.fail(new RuntimeException)
  }

  /**
   *   Using `poll` observe if the Fiber is terminated
   *   Identify the correct types.
   */
  val observe1: Fiber[Nothing, Int] = Fiber.succeed[Nothing, Int](1)
  val observe2: IO[Nothing, Fiber[Nothing, Nothing]] = Fiber.lift(IO.succeed("run forever").forever)
  val observe3: Fiber[Int, Nothing] = Fiber.fail[Int](1)
  val observe4: Fiber[Exception, Nothing] = Fiber.fail[Exception](new Exception("error!"))

  def allFibersDone: ZIO[Any,
                         Nothing,
                         (Option[Exit[Nothing, Int]],
                          Option[Exit[Nothing, Nothing]],
                          Option[Exit[Int, Nothing]],
                          Option[Exit[Exception, Nothing]])] = for {
    o1 <- observe1.poll
    o2F <- observe2
    o2 <- o2F.poll
    o3 <- observe3.poll
    o4 <- observe4.poll
  } yield (o1, o2, o3, o4)

  /**
   * Using `flatMap` and `interrupt` to interrupt the fiber `putStrLForeverF`
   * Identify the correct types
   */
<<<<<<< HEAD
  val interruptedF: ZIO[Console, Nothing, Exit[Nothing, Unit]] = for {
    fiber <- putStrLForeverF
    o     <- fiber.interrupt
  } yield o

  val interruptOnEnter: ZIO[Console, IOException, Unit] = for {
    outputFiber <- putStrLForeverF
    inputFiber  <- console.getStrLn.fork
    _           <- inputFiber.join
    _           <- outputFiber.interrupt
  } yield ()
=======
  val interruptedF: ZIO[Console, Nothing, Exit[???, ???]] =
    putStrLForeverF ?
>>>>>>> 3a13c2b8

  /**
   * Write a program that asks 2 users for their name and greets them concurrently,
   * At the end join the Fibers and return the result.
   * Use for-comprehension or `flatMap` and `map`.
   *  Identify the correct types
   */
<<<<<<< HEAD
  val sayHello: ZIO[Console, IOException, Unit]     = for {
    _  <- console.putStr("Hello, what's your name(s)?")
    s1 <- console.getStrLn
    _  <- console.putStr(s"hello $s1")
  } yield ()

  val sayHelloBoth: ZIO[Console, IOException, Unit] = for {
    h1 <- sayHello.fork
    h2 <- sayHello.fork
    _ <- h1.join
    _ <- h2.join
  } yield ()
=======
  val sayHello: ZIO[???, ???, Unit] =
    ???
  val sayHelloBoth: ZIO[???, ???, Unit] = sayHello ?
>>>>>>> 3a13c2b8

  /**
   * Write a program that computes the sum of a given List of Int and
   * checks if all elements are positive concurrently
   * At the end join the Fibers and return a tuple of their results using `zip`
   */
  def sumPositive(as: UIO[List[Int]]): UIO[(Int, Boolean)] = {
    def check2(f1: Fiber[Nothing, (Int, Boolean)], f2: Fiber[Nothing, (Int, Boolean)]): Fiber[Nothing, (Int, Boolean)] =
      f1.zipWith(f2){ case ((x1, b1), (x2, b2)) =>  (x1 + x2, b1 && b2)}

    as.map { xs =>
      xs.map(x => Fiber.succeed((x, x > 0))).foldRight(Fiber.succeed((0, true)))(check2)
    }.flatMap(_.join)

  }

  /**
   * Using `zipWith`. Write a program that start 2 Fibers with
   * pure values of type int and compute their sum
   * At the end join the Fibers and return a the result
   * Identify the correct return type.
   */
  def sum(a: UIO[Int], b: UIO[Int]): UIO[Int] = for {
    aa <- a.fork
    bb <- b.fork
    res <- aa.zipWith(bb)(_ + _).join
  } yield res

  /**
   * Create a FiberLocal
   */
  val local: UIO[FiberLocal[Int]] = FiberLocal.make

  /**
   * set a value 42 to `local` using `flatMap` and `LocalFiber#set`
   * and then call `FiberLocal#get`
   */
  val updateLocal: UIO[Option[Int]] = for {
    fl <- local
    _  <- fl.set(42)
    newValue <- fl.get
  } yield newValue

  /**
   * Using `locally`. Create FiberLocal that automatically sets
   * a value "Hello" and frees data and return that value
   */
  val locally: UIO[Option[String]] = for {
    fl <- FiberLocal.make[String]
    _  <- fl.locally("Hello")(UIO.succeed(()))
    res <- fl.get
  } yield res

  /**
   * Write a program that executes 2 tasks in parallel
   * combining their results with the specified in a tuple. If
   * either side fails, then the other side will be interrupted.
   */
  def par[A, B](io1: Task[A], io2: Task[B]): Task[(A, B)] = for {
    a <- io1.fork
    b <- io2.fork
    ab <- a.zip(b).join
  } yield ab
}

object zio_parallelism {

  /**
   * Using `zipPar` Write a program that finds the first and the last user in parallel
   * that satisfies a given condition for a given list of users
   * Identify the correct type.
   */
  case class User(id: Int, name: String, subscription: LocalDate)

  def findFirstAndLast(as: List[User])(p: LocalDate => Boolean): UIO[(Option[User], Option[User])] = {
    val findFirst: UIO[Option[User]] = Task.effectTotal(as.find(user => p(user.subscription)))
    val findLast: UIO[Option[User]]  = Task.effectTotal(as.reverse.find(user => p(user.subscription)))
<<<<<<< HEAD
    findFirst zipPar findLast
=======

    ???
>>>>>>> 3a13c2b8
  }

  /**
   * Using `ZIO.collectAllPar`. Write a program that get users with specified ids in parallel.
   * Identify the correct type.
   */
  val users: Map[Int, User] = Map(
    1 -> User(1, "u1", LocalDate.of(2018, 9, 22)),
    2 -> User(2, "u2", LocalDate.of(2018, 8, 6))
  )

  def getUser(id: Int): IO[String, Either[String, User]] = IO.effect(users(id)).mapError(_.getMessage).either

  def allUser(ids: List[Int]): IO[String, List[Either[String, User]]] = ZIO.collectAllPar(ids.map(getUser))

  /**
   * Using `ZIO.foreachPar`. Write a program that displays the information of users (using `console.putStrLn`)
   * in parallel.
   * Identify the correct ZIO type.
   */
  def printAll(users: List[User]): ZIO[Console, Nothing, List[Unit]] = ZIO.foreachPar(users)(user => console.putStr(user.toString))

  def fib(n: Int): UIO[BigInt] =
    if (n <= 1) UIO.succeed(BigInt(n))
    else fib(n - 1).zipWith(fib(n - 2))(_ + _)

  /**
   * Compute the first 20 fibonacci numbers in parallel.
   */
<<<<<<< HEAD
  val firstTwentyFibs: UIO[List[BigInt]] = UIO.foreachPar((1 to 20).toList)(fib)
=======
  val firstTwentyFibs: UIO[List[BigInt]] =
    ???
>>>>>>> 3a13c2b8

  /**
   * Using `ZIO.foreachPar`. Write a program that compute the sum of action1, action2 and action3
   */
  val action1: ZIO[Clock, Nothing, Int] = IO.succeed(1).delay(10.seconds)
  val action2: ZIO[Clock, Nothing, Int] = IO.succeed(2).delay(1.second)
  val action3: ZIO[Clock, Nothing, Int] = IO.succeed(2).delay(1.second)
  val sum: ZIO[Clock, Nothing, Int]     = ZIO.foreachPar(List(action1, action2, action3))(identity).map(_.sum)

  /**
   * Rewrite `printAll` specifying the number of fibers
   * Identify the correct ZIO type.
   */
  def printAll_(users: List[IO[String, List[User]]]): ??? = ???

  /**
   * Using `ZIO#race`. Race queries against primary and secondary databases
   * to return whichever one succeeds first.
   */
  sealed trait Database
  object Database {
    case object Primary   extends Database
    case object Secondary extends Database
  }
  def getUserById(userId: Int, db: Database): Task[User] = ???
<<<<<<< HEAD
  def getUserById(userId: Int): Task[User] = getUserById(userId, Database.Primary).race(getUserById(userId, Database.Secondary))
=======
  def getUserById(userId: Int): Task[User]               = ???
>>>>>>> 3a13c2b8

  /**
   * Using `raceAttempt` Race `leftContestent1` and `rightContestent1` to see
   * which one finishes first and returns Left if the left action will be the winner
   * otherwise it returns the successful value in Right
   */
  val raced2: ??? = ???

  /**
   * Using `raceWith`. Race `a` and `b` and print out the winner's result
   */
  val a: UIO[Int]                                  = UIO.succeedLazy((1 to 1000).sum)
  val b: UIO[Int]                                  = UIO.succeedLazy((1 to 10).sum)
  val firstCompleted1: ZIO[Console, Nothing, Unit] =
    (a.contramap[Console](identity) raceWith b.contramap[Console](identity)) (
      {
        case (Exit.Success(left), rightFiber) => console.putStrLn(s"Left won: $left") <* rightFiber.interrupt
        case _ => UIO.succeed(())
      } ,
      {
        case (Exit.Success(right), leftFiber) => console.putStrLn(s"Right won: $right") <* leftFiber.interrupt
        case _ => UIO.succeed(())
      }
  )

  /**
   * Using `raceAll` return the first completed action.
   */
  val a1: ZIO[Clock, Nothing, Int]             = IO.succeed(1).delay(10.seconds)
  val a2: ZIO[Clock, Nothing, Int]             = IO.succeed(2).delay(1.second)
  val a3: ZIO[Clock, Nothing, Int]             = IO.succeed(2).delay(1.second)
  val firstCompleted: ZIO[Clock, Nothing, Int] = ZIO.raceAll(a1, a2 :: a3 :: Nil)

}

object zio_ref {

  /**
   * Using `Ref.make` constructor, create a `Ref` that is initially `0`.
   */
  val makeZero: UIO[Ref[Int]] = 0 ?

  /**
   * Using `Ref#get` and `Ref#set`, change the
   * value to be 10 greater than its initial value. Return the new value.
   */
  val incrementedBy10: UIO[Int] =
    for {
      ref   <- makeZero
      _     <- (ref ? : UIO[Unit])
      value <- (ref ? : UIO[Int])
    } yield value

  /**
   * Using `Ref#update` to atomically increment the value by 10.
   * Return the new value.
   */
  val atomicallyIncrementedBy10: UIO[Int] =
    for {
      ref   <- makeZero
      value <- (ref ? : UIO[Int])
    } yield value

  /**
   * Refactor this contentious code to be atomic using `Ref#update`.
   */
  def makeContentious1(n: Int): UIO[Fiber[Nothing, List[Nothing]]] =
    Ref.make(0).flatMap(ref => IO.forkAll(List.fill(n)(ref.get.flatMap(value => ref.set(value + 10)).forever)))
  def makeContentious2(n: Int): UIO[Fiber[Nothing, List[Nothing]]] =
    ???

  /**
   * Using the `Ref#modify` to atomically increment the value by 10,
   * but return the old value, converted to a string.
   */
  val atomicallyIncrementedBy10PlusGet: UIO[String] =
    for {
      ref   <- makeZero
      value <- ref.modify(v => (???, v + 10))
    } yield value

  /**
   * Using `Ref#updateSome` change the state of a given ref to Active
   * only if the state is Closed
   */
  trait State
  case object Active extends State
  case object Closed extends State

  def setActive(ref: Ref[State], boolean: Boolean): UIO[State] =
    ???

  /**
   * Using `Ref#modifySome` change the state to Closed only if the state was Active and return true
   * if the state is already closed return false
   */
  def setClosed(ref: Ref[State], boolean: Boolean): UIO[Boolean] = ???

  /**
   * RefM allows effects in atomic operations
   */
  /**
   * Create a RefM using `RefM.apply`
   */
  val refM: UIO[RefM[Int]] = 4 ?

  /**
   * update the refM with the square of the old state and print it out in the Console
   */
  val square =
    for {
      ref <- (??? : UIO[Ref[Int]])
      v   <- (??? : UIO[Ref[Int]])
    } yield v

}

object zio_promise {

  /**
   * Using `Promise.make` construct a promise that cannot
   * fail but can be completed with an integer.
   */
  val makeIntPromise: UIO[Promise[Nothing, Int]] =
    ???

  /**
   * Using `Promise.succeed`, complete a `makeIntPromise` with an integer 42
   */
  val completed1: UIO[Boolean] =
    for {
      promise   <- makeIntPromise
      completed <- (promise ? : UIO[Boolean])
    } yield completed

  /**
   * Using `Promise.fail`, try to complete `makeIntPromise`.
   * Explain your findings
   */
  val errored1: UIO[Boolean] =
    for {
      promise   <- makeIntPromise
      completed <- (promise ? : UIO[Boolean])
    } yield completed

  /**
   * Create a new promise that can fail with a `Error` or produce a value of type `String`
   */
  val errored2: UIO[Boolean] =
    for {
      promise   <- Promise.make[???, ???]
      completed <- (promise ? : UIO[Boolean])
    } yield completed

  /**
   * Make a promise that might fail with `Error`or produce a value of type
   * `Int` and interrupt it using `interrupt`.
   */
  val interrupted: UIO[Boolean] =
    for {
      promise   <- Promise.make[???, ???]
      completed <- (promise ? : UIO[Boolean])
    } yield completed

  /**
   * Using `await` retrieve a value computed from inside another fiber
   */
  val handoff1: ZIO[Console with Clock, Nothing, Int] =
    for {
      promise <- Promise.make[Nothing, Int]
      _       <- (clock.sleep(10.seconds) *> promise.succeed(42)).fork
      _       <- putStrLn("Waiting for promise to be completed...")
      value   <- (promise ? : UIO[Int])
      _       <- putStrLn("Got: " + value)
    } yield value

  /**
   * Using `await`. retrieve a value from a promise that was failed in another fiber.
   */
  val handoff2: ZIO[Console with Clock, Error, Int] =
    for {
      promise <- Promise.make[Error, Int]
      _       <- (clock.sleep(10.seconds) *> promise.fail(new Error("Uh oh!"))).fork
      _       <- putStrLn("Waiting for promise to be completed...")
      value   <- (promise ? : IO[Error, Int])
      _       <- putStrLn("This line will NEVER be executed")
    } yield value

  /**
   * Using `await`. Try to retrieve a value from a promise
   * that was interrupted in another fiber.
   */
  val handoff3: ZIO[Clock with Console, Nothing, Int] =
    for {
      promise <- Promise.make[Nothing, Int]
      _       <- promise.interrupt.delay(10.milliseconds).fork
      value   <- (promise ? : IO[Nothing, Int])
      _       <- putStrLn("This line will NEVER be executed")
    } yield value

  /**
 * Build auto-refreshing cache using `Ref`and `Promise`
 */
}

object zio_queue {

  /**
   * Using `Queue.bounded`, create a queue for `Int` values with a capacity of 10
   */
  val makeQueue: UIO[Queue[Int]] = Queue.bounded[Int](10)

  /**
   * Place `42` into the queue using `Queue#offer`.
   */
  val offered1: UIO[Unit] =
    for {
      queue <- makeQueue
      _     <- (queue ? : UIO[Unit])
    } yield ()

  /**
   * Using `Queue#take` take an integer value from the queue
   */
  val taken1: UIO[Int] =
    for {
      queue <- makeQueue
      _     <- queue.offer(42)
      value <- (queue ? : UIO[Int])
    } yield value

  /**
   * In a child fiber, place 2 values into a queue, and in the main fiber, read
   *  2 values from the queue.
   */
  val offeredTaken1: UIO[(Int, Int)] =
    for {
      queue <- makeQueue
      _     <- (??? : UIO[Unit]).fork
      v1    <- (queue ? : UIO[Int])
      v2    <- (queue ? : UIO[Int])
    } yield (v1, v2)

  /**
   * In a child fiber, read infintely many values out of the queue and write
   * them to the console. In the main fiber, write 100 values into the queue,
   * using `ZIO.foreach` on a `List`.
   */
  val infiniteReader1: ZIO[Console, Nothing, List[Boolean]] =
    for {
      queue <- Queue.bounded[String](10)
      _     <- (??? : ZIO[Console, Nothing, Nothing]).fork
      vs    <- (??? : UIO[List[Boolean]])
    } yield vs

  /**
   * Using  `Queue`, `Ref`, and `Promise`, implement an "actor" like construct
   * that can atomically update the values of a counter.
   */
  sealed trait Message
  case class Increment(amount: Int) extends Message
  val makeCounter: UIO[Message => UIO[Int]] =
    for {
      counter <- Ref.make(0)
      mailbox <- Queue.bounded[(Message, Promise[Nothing, Int])](100)
      _       <- (mailbox.take ? : UIO[Fiber[Nothing, Nothing]])
    } yield { (message: Message) =>
      ???
    }

  val counterExample: UIO[Int] =
    for {
      counter <- makeCounter
      _       <- IO.collectAllPar(List.fill(100)(IO.foreach((0 to 100).map(Increment(_)))(counter)))
      value   <- counter(Increment(0))
    } yield value

  /**
   * using `Queue.sliding` create a queue with capacity 3 using sliding strategy
   */
  val slidingQ: UIO[Queue[Int]] = ???

  /**
   * Using `Queue#offerAll`, offer 4 integer values to a sliding queue with capacity of 3
   * and take them all using `Queue#takeAll`. What will you get as result?
   */
  val offer4TakeAllS: UIO[List[Int]] = for {
    queue  <- Queue.sliding[Int](3)
    _      <- queue.offerAll(List(1, 2, 3))
    values <- (??? : UIO[List[Int]])
  } yield values

  /**
   * using `Queue.dropping` create a queue with capacity 3 using sliding strategy
   */
  val dropingQ: UIO[Queue[Int]] = ???

  /**
   * Using `Queue#offerAll`, offer 4 integer values to a dropping queue with capacity of 3
   * and take them all using `Queue#takeAll`. What will you get as result?
   */
  val offer4TakeAllD: UIO[List[Int]] = for {
    queue  <- Queue.sliding[Int](3)
    _      <- queue.offerAll(List(1, 2, 3))
    values <- (??? : UIO[List[Int]])
  } yield values

}

object zio_semaphore {

  /**
   *Using `Semaphore.make`, create a semaphore with 1 permits.
   */
  val semaphore: UIO[Semaphore] = ???

  /**
   * Using `Semaphore#acquire` acquire permits sequentially (using IO.???) and
   * return the number of available permits using `Semaphore#available`.
   */
  val nbAvailable1: UIO[Long] =
    for {
      semaphore <- Semaphore.make(5)
      _         <- (??? : UIO[Unit])
      available <- (??? : UIO[Long])
    } yield available

  /**
   * Using `Semaphore#acquireN` acquire permits in parallel (using IO.???) and
   * return the number of available permits.
   */
  val nbAvailable2: UIO[Long] =
    for {
      semaphore <- Semaphore.make(5)
      _         <- (??? : UIO[Unit])
      available <- (??? : UIO[Long])
    } yield available

  /**
   * Acquire one permit and release it using `Semaphore#release`.
   * How much permit are available?
   */
  val nbAvailable3: UIO[Long] =
    for {
      semaphore <- Semaphore.make(5)
      _         <- (??? : UIO[Unit])
      _         <- (??? : UIO[Unit])
      available <- (??? : UIO[Long])
    } yield available

  /**
   * Using `Semaphore#withPermit` prepare a semaphore that once it acquires a permit
   * putStrL("is completed")
   */
  val s: ZIO[Clock, Nothing, Unit] =
    for {
      semaphore <- Semaphore.make(1)
      p         <- Promise.make[Nothing, Unit]
      _         <- (??? : UIO[Unit])
      _         <- semaphore.acquire.delay(1.second).fork
      msg       <- p.await
    } yield msg

  /**
   * Implement `createAcceptor` to create a connection acceptor that will
   * accept at most the specified number of connections.
   */
  trait Request
  trait Response
  type Handler = Request => UIO[Response]
  lazy val defaultHandler: Handler                   = ???
  def startWebServer(handler: Handler): UIO[Nothing] =
    // Pretend this is implemented.
    ???
  def limitedHandler(limit: Int, handler: Handler): UIO[Handler] =
    ???
  val webServer1k: UIO[Nothing] =
    for {
      acceptor <- limitedHandler(1000, defaultHandler)
      value    <- startWebServer(acceptor)
    } yield value
}

object zio_stream {
  import scalaz.zio.stream.Stream

  /**
   * Create a stream using `Stream.apply`
   */
  val streamStr: Stream[Any, Nothing, Int] = ???

  /**
   * Create a stream using `Stream.fromIterable`
   */
  val stream1: Stream[Any, Nothing, Int] = (1 to 42) ?

  /**
   * Create a stream using `Stream.fromChunk`
   */
  val chunk: Chunk[Int]                  = Chunk(43 to 100: _*)
  val stream2: Stream[Any, Nothing, Int] = ???

  /**
   * Make a queue and use it to create a stream using `Stream.fromQueue`
   */
  val stream3: UIO[Stream[Any, Nothing, Int]] = ???

  /**
   * Create a stream from an effect producing a String
   * using `Stream.lift`
   */
  val stream4: Stream[Any, Nothing, String] = ???

  /**
   * Create a stream of ints that starts from 0 until 42,
   * using `Stream#unfold`
   */
  val stream5: Stream[Any, Nothing, Int] = ???

  /**
   * Using `Stream.unfoldM`, create a stream of lines of input from the user,
   * terminating when the user enters the command "exit" or "quit".
   */
  import java.io.IOException
  import scalaz.zio.console.getStrLn
  val stream6: Stream[Console, IOException, String] = ???

  /**
   * Using `withEffect` log every element.
   */
  val loggedInts: Stream[Console, Nothing, Int] = stream1 ?

  /**
   * Using `Stream#filter` filter the even numbers
   */
  val evenNumbrers: Stream[Any, Nothing, Int] = stream1 ?

  /**
   * Using `Stream#takeWhile` take the numbers that are less than 10
   */
  val lessThan10: Stream[Any, Nothing, Int] = stream1 ?

  /**
   * Print out each value in the stream using `Stream#foreach`
   */
  val printAll: ZIO[Console, Nothing, Unit] = stream1 ?

  /**
   * Convert every Int into String using `Stream#map`
   */
  val toStr: Stream[Any, Nothing, String] = stream1 ?

  /**
   * Merge two streams together using `Stream#merge`
   */
  val mergeBoth: Stream[Any, Nothing, Int] = (stream1, stream2) ?

  /**
   * Create a Sink using `Sink#readWhile` that takes an input of type String and check if it's not empty
   */
  val sink: Sink[Any, Nothing, String, String, List[String]] = ???

  /**
   * Run `sink` on the stream to get a list of non empty string
   */
  val stream                                         = Stream("Hello", "Hi", "Bonjour", "cześć", "", "Hallo", "Hola")
  val firstNonEmpty: ZIO[Any, Nothing, List[String]] = ???

}

object zio_schedule {

  /**
   * Using `Schedule.recurs`, create a schedule that recurs 5 times.
   */
  val fiveTimes: Schedule[Any, Any, Int] = ???

  /**
   * Using the `ZIO.repeat`, repeat printing "Hello World"
   * five times to the console.
   */
  val repeated1 = putStrLn("Hello World") ?

  /**
   * Using `Schedule.spaced`, create a schedule that recurs forever every 1 second
   */
  val everySecond: Schedule[Any, Any, Int] = ???

  /**
   * Using the `&&` method of the `Schedule` object, the `fiveTimes` schedule,
   * and the `everySecond` schedule, create a schedule that repeats fives times,
   * evey second.
   */
  val fiveTimesEverySecond = ???

  /**
   *  Using the `ZIO#repeat`, repeat the action
   *  putStrLn("Hi hi") using `fiveTimesEverySecond`.
   */
  val repeated2 = putStrLn("Hi hi") ?

  /**
   * Using `Schedule#andThen` the `fiveTimes`
   * schedule, and the `everySecond` schedule, create a schedule that repeats
   * fives times rapidly, and then repeats every second forever.
   */
  val fiveTimesThenEverySecond = ???

  /**
   * Using `ZIO#retry`, retry the following error
   * a total of five times.
   */
  val error1   = IO.fail("Uh oh!")
  val retried5 = error1 ?

  /**
   * Using the `Schedule#||`, the `fiveTimes` schedule,
   * and the `everySecond` schedule, create a schedule that repeats the minimum
   * of five times and every second.
   */
  val fiveTimesOrEverySecond = ???

  /**
   * Using `Schedule.exponential`, create an exponential schedule that starts from 10 milliseconds.
   */
  val exponentialSchedule: Schedule[Any, Any, Duration] =
    ???

  /**
   * Using `Schedule.jittered` produced a jittered version of
   * `exponentialSchedule`.
   */
  val jitteredExponential = exponentialSchedule ?

  /**
   * Using `Schedule.whileOutput`, produce a filtered schedule from
   * `Schedule.forever` that will halt when the number of recurrences exceeds 100.
   */
  val oneHundred = Schedule.forever.whileOutput(???)

  /**
   * Using `Schedule.identity`, produce a schedule that recurs forever,
   * without delay, returning its inputs.
   */
  def inputs[A]: Schedule[Any, A, A] = ???

  /**
   * Using `Schedule#collect`, produce a schedule that recurs
   * forever, collecting its inputs into a list.
   */
  def collectedInputs[A]: Schedule[Any, A, List[A]] =
    Schedule.identity[A] ?

  /**
   * Using  `*>`, combine `fiveTimes` and `everySecond` but return the output of `everySecond`.
   */
  val fiveTimesEverySecondR: Schedule[Any, Any, Int] = ???

  /**
   * Produce a jittered schedule that first does exponential spacing (starting
   * from 10 milliseconds), but then after the spacing reaches 60 seconds,
   * switches over to fixed spacing of 60 seconds between recurrences, but will
   * only do that for up to 100 times, and produce a list of the inputs to
   * the schedule.
   */
  import scalaz.zio.random.Random
  def mySchedule[A]: Schedule[Clock with Random, A, List[A]] =
    ???
}<|MERGE_RESOLUTION|>--- conflicted
+++ resolved
@@ -45,17 +45,12 @@
    *  Print in the console forever without blocking the main Fiber
    *  Identify the correct types (!)
    */
-<<<<<<< HEAD
   val putStrLForeverF: ZIO[Console, Nothing, Fiber[Nothing, Unit]] = {
 
     console.putStrLn("Hello ZIO").forever.fork
   }
 
   val putStrLForeverAndHijackMain: ZIO[Console, Nothing, Unit] = console.putStrLn("Hello ZIO on main fiber").forever
-=======
-  val putStrLForeverF: ZIO[Console, Nothing, Fiber[???, ???]] =
-    console.putStrLn("Hello ZIO") ?
->>>>>>> 3a13c2b8
 
   /**
    * Get the value of the following Fibers using `Fiber#join`
@@ -118,7 +113,6 @@
    * Using `flatMap` and `interrupt` to interrupt the fiber `putStrLForeverF`
    * Identify the correct types
    */
-<<<<<<< HEAD
   val interruptedF: ZIO[Console, Nothing, Exit[Nothing, Unit]] = for {
     fiber <- putStrLForeverF
     o     <- fiber.interrupt
@@ -130,10 +124,6 @@
     _           <- inputFiber.join
     _           <- outputFiber.interrupt
   } yield ()
-=======
-  val interruptedF: ZIO[Console, Nothing, Exit[???, ???]] =
-    putStrLForeverF ?
->>>>>>> 3a13c2b8
 
   /**
    * Write a program that asks 2 users for their name and greets them concurrently,
@@ -141,7 +131,6 @@
    * Use for-comprehension or `flatMap` and `map`.
    *  Identify the correct types
    */
-<<<<<<< HEAD
   val sayHello: ZIO[Console, IOException, Unit]     = for {
     _  <- console.putStr("Hello, what's your name(s)?")
     s1 <- console.getStrLn
@@ -154,11 +143,6 @@
     _ <- h1.join
     _ <- h2.join
   } yield ()
-=======
-  val sayHello: ZIO[???, ???, Unit] =
-    ???
-  val sayHelloBoth: ZIO[???, ???, Unit] = sayHello ?
->>>>>>> 3a13c2b8
 
   /**
    * Write a program that computes the sum of a given List of Int and
@@ -236,12 +220,7 @@
   def findFirstAndLast(as: List[User])(p: LocalDate => Boolean): UIO[(Option[User], Option[User])] = {
     val findFirst: UIO[Option[User]] = Task.effectTotal(as.find(user => p(user.subscription)))
     val findLast: UIO[Option[User]]  = Task.effectTotal(as.reverse.find(user => p(user.subscription)))
-<<<<<<< HEAD
     findFirst zipPar findLast
-=======
-
-    ???
->>>>>>> 3a13c2b8
   }
 
   /**
@@ -271,12 +250,7 @@
   /**
    * Compute the first 20 fibonacci numbers in parallel.
    */
-<<<<<<< HEAD
   val firstTwentyFibs: UIO[List[BigInt]] = UIO.foreachPar((1 to 20).toList)(fib)
-=======
-  val firstTwentyFibs: UIO[List[BigInt]] =
-    ???
->>>>>>> 3a13c2b8
 
   /**
    * Using `ZIO.foreachPar`. Write a program that compute the sum of action1, action2 and action3
@@ -302,11 +276,7 @@
     case object Secondary extends Database
   }
   def getUserById(userId: Int, db: Database): Task[User] = ???
-<<<<<<< HEAD
   def getUserById(userId: Int): Task[User] = getUserById(userId, Database.Primary).race(getUserById(userId, Database.Secondary))
-=======
-  def getUserById(userId: Int): Task[User]               = ???
->>>>>>> 3a13c2b8
 
   /**
    * Using `raceAttempt` Race `leftContestent1` and `rightContestent1` to see
