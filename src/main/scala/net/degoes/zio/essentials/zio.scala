// Copyright(C) 2019 - John A. De Goes. All rights reserved.

package net.degoes.zio
package essentials

import java.io.File
import java.lang.NumberFormatException
import java.util.concurrent.{Executors, TimeUnit}

import scalaz.zio.Exit.Cause
import scalaz.zio._
<<<<<<< HEAD
import scalaz.zio.clock.Clock
import scalaz.zio.console.Console
import scalaz.zio.internal.{Platform, PlatformLive}
import scalaz.zio.random.Random
import scalaz.zio.system.System
=======
import scalaz.zio.internal.PlatformLive
>>>>>>> 3a13c2b8

import scala.io.Source

/**
 * `ZIO[R, E, A]` is an immutable data structure that models an effectful program.
 *
 *  - The program requires an environment `R`
 *  - The program may fail with an error `E`
 *  - The program may succeed with a value `A`
 */
object zio_types {

  /**
   * Write the following types in terms of the `ZIO` type.
   */
  /**
   * A program that might fail with an error of type `E` or succeed with a
   * value of type `A`.
   */
  type FailOrSuccess[E, A] = ZIO[Any, E, A]

  /**
   * A program that never fails and might succeed with a value of type `A`
   */
  type Success[A] = ZIO[Any, Nothing, A]

  /**
   * A program that runs forever but might fail with `E`.
   */
  type Forever[E] = ZIO[Any, E, Nothing]

  /**
   * A program that cannot fail or succeed with a value.
   */
  type NeverStops = ZIO[Any, Nothing, Nothing]

  /**
   * Types aliases built into ZIO.
   */
  /**
   * An effect that may fail with a value of type `E` or succeed with a value
   * of type `A`.
   */
  type IO[E, A] = ZIO[Any, E, A]

  /**
   * An effect that may fail with `Throwable` or succeed with a value of
   * type `A`.
   */
  type Task[A] = ZIO[Any, Throwable, A]

  /**
   * An effect that cannot fail but may succeed with a value of type `A`.
   */
  type UIO[A] = ZIO[Any, Nothing, A]

}

object zio_values {

  /**
   * Using `ZIO.succeed` method. Construct an effect that succeeds with the
   * integer `42`, and ascribe the correct type.
   */
  val ioInt: ZIO[Any, Nothing, Int] = ZIO.succeed(42)

  /**
   * Using the `ZIO.succeedLazy` method, construct an effect that succeeds with
   * the (lazily evaluated) specified value and ascribe the correct type.
   */
  lazy val bigList       = (1L to 100000000L).toList
  lazy val bigListString = bigList.mkString("\n")
  val ioString: UIO[String]      = ZIO.succeedLazy(bigListString)

  /**
   * Using the `ZIO.fail` method, construct an effect that fails with the string
   * "Incorrect value", and ascribe the correct type.
   */
  val incorrectVal: IO[String, Nothing] = ZIO.fail("Incorrect Value")

  /**
   * Using the `ZIO.effectTotal` method, construct an effect that wraps Scala
   * `println` method, so you have a pure functional version of print line, and
   * ascribe the correct type.
   */
  def putStrLn(line: String): UIO[Unit] = ZIO.effectTotal(println(line))

  /**
   * Using the `ZIO.effect` method, wrap Scala's `readLine` method to make it
   * purely functional with the correct ZIO error type.
   *
   * Note: You will have to use the `.refineOrDie` method to refine the
   * `Throwable` type into something more specific.
   *
   * If I don't catch the right exception, the thread it is running on is killed
   */
<<<<<<< HEAD
  import java.io.IOException
  val getStrLn1: Task[String] = ZIO.effect(scala.io.StdIn.readLine())
  val getStrLn: IO[IOException, String] = ZIO.effect(scala.io.StdIn.readLine()).refineOrDie {
    case io: IOException => io
  }
=======
  val getStrLn: ??? = ???
>>>>>>> 3a13c2b8

  /**
   * Using the `ZIO.effect` method, wrap Scala's `getLines` to make it
   * purely functional with the correct ZIO error type.
   *
   * Note: You will have to use the `.refineOrDie` method to refine the
   * `Throwable` type into something more specific.
   */
  def readFile(file: File): IO[Throwable, List[String]] = ZIO.effect(
    Source.fromFile(file).getLines.toList
  )

  /**
   * Using the `ZIO.effect` method, wrap Scala's `Array#update` method to make
   * it purely functional with the correct ZIO error type.
   *
   * Note: You will have to use the `.refineOrDie` method to refine the
   * `Throwable` type into something more specific.
   */
  def arrayUpdate[A](a: Array[A], i: Int, f: A => A): IO[String, Unit] =
    ZIO.effect(a.update(i, f(a(i)))).refineOrDie {
      case _ => "error"
    }

  /**
   * In order to execute the effectful programs that are described in `ZIO`
   * values, you need to interpret them using the `Runtime` in `ZIO`
   * and call `unsafeRun`
   *       or
   * call the main function in `zio.App`
   */
  object Example extends DefaultRuntime {
    val sayHelloIO: UIO[Unit] = putStrLn("Hello ZIO!")
    //run sayHelloIO using `unsafeRun`
    val sayHello: Unit = unsafeRun(sayHelloIO)
  }
}

/**
 * Basic operations in zio
 */
object zio_composition {

  /**
   * Map a ZIO value that produces an Int 42 into ZIO value that produces a String "42"
   * by converting the integer into its string
   * and define the return ZIO type
   */
  val toStr: UIO[String] = IO.succeed(42).map(_.toString)

  /**
   * Add one to the value of the computation, and define the return ZIO type
   */
  def addOne(i: Int): UIO[Int] = IO.succeed(i).map(_ + 1)

  /**
   * Map a ZIO value that fails with an Int 42 into ZIO value that fails with a String "42"
   * by converting the integer into its string
   * and define the return ZIO type
   */
  val toFailedStr: IO[String, Nothing] = IO.fail(42).mapError(_.toString)

  /**
   * Using `flatMap` check the precondition `p` in the result of the computation of `io`
   * and improve the ZIO types in the following input parameters
   */
  def verify(io: UIO[Int])(p: Int => Boolean): IO[String, Int] =
    io.flatMap { i =>
      if (p(i)) IO.succeed(i) else IO.fail("precondition failed")
    }

  /**
   * Using `flatMap` and `map` compute the sum of the values of `a` and `b`
   * and improve the ZIO types
   */
  val a: UIO[Int]   = IO.succeed(14)
  val b: UIO[Int]   = IO.succeed(16)
  val sum: IO[Nothing, Int] = a.zipWith(b)(_ + _)

  /**
   * Using `flatMap`, implement `ifThenElse`, which checks the ZIO condition and
   * returns the result of either `ifTrue` or `ifFalse`.
   *
   * @example
   * val exampleIf: IO[String, String] =
   *      ifThenElse(IO.succeed(true))(ifTrue = IO.succeed("It's true!"), ifFalse = IO.fail("It's false!"))
   */
  def ifThenElse[E, A](condition: IO[E, Boolean])(ifTrue: IO[E, A], ifFalse: IO[E, A]): IO[E, A] =
    for {
      cond <- condition
      o <- if (cond) ifTrue else ifFalse
    } yield o

  /**
   * Implement `divide` using `ifThenElse`.
   * if (b != 0), returns `a / b` otherwise, fail with `ArithmeticException`.
   */
  def divide(a: Int, b: Int): IO[ArithmeticException, Int] =
    ifThenElse(IO.succeed(b != 0))(IO.succeed(a / b), IO.fail(new ArithmeticException()))

  /**
   * Using `ifThenElse` implement parseInt that
   * checks if the input is positive, and returns it if it is positive
   * otherwise the program fails with `String` ("This is a negative int") error
   * and define the return ZIO type
   */
  def positive(value: Int): IO[String, Int] = ifThenElse(IO.succeed(value > 0))(IO.succeed(value), IO.fail("This is a negative int"))

  /**
   * Translate this a recursive function that repeats an action n times
   */
  def repeatN1(n: Int, action: () => Unit): Unit =
    if (n <= 0) ()
    else {
      action()
      repeatN1(n - 1, action)
    }

  def repeatN2[E](n: Int, action: IO[E, Unit]): IO[E, Unit] =
    IO.collectAll(List.fill(n)(action)).void

  /**
   * translate the following loop into its ZIO equivalent
   * and improve the ZIO input/output types.
   */
  def sumList1(ints: List[Int], acc: Int): Int = ints match {
    case Nil     => acc
    case x :: xs => sumList1(xs, acc + x)
  }

  def sumList2(ints: IO[Nothing, List[Int]], acc: IO[Nothing, Int]): IO[Nothing, Int] = for {
    xxs <- ints
    a   <- acc
    out <- xxs match {
      case x :: xs => sumList2(IO.succeed(xs), IO.succeed(a + x))
      case Nil => acc
    }
  } yield out

  /**
   * translate the following loop into its ZIO equivalent
   * and improve the ZIO input/output types.
   */
  def decrementUntilFour1(int: Int): Unit =
    if (int <= 4) ()
    else decrementUntilFour1(int - 1)
  def decrementUntilFour2(int: Int): IO[Nothing, Unit] =
    if (int <= 4) IO.succeed(())
    else decrementUntilFour2(int - 1)

  /**
   * Implement the following loop into its ZIO equivalent.
   */
  def factorial(n: Int): Int =
    if (n <= 1) 1
    else n * factorial(n - 1)

  def factorialIO(n: Int): UIO[Int] =
    if (n <= 1) IO.succeed(1)
    else for {
      `n_1` <- factorialIO(n - 1)
    } yield n * `n_1`

  /**
   * Make `factorialIO` tail recursion
   */
  def factorialTailIO(n: Int, acc: Int = 1): UIO[Int] = if (n == 0) UIO.succeed(acc) else factorialTailIO(n - 1, acc * n)

  /**
   * Translate the following program that uses `flatMap` and `map` into
   * its equivalent using for-comprehension syntax sugar
   */
  def multiply(a: UIO[Int], b: UIO[Int]): UIO[Int] = //a.flatMap(v1 => b.map(v2 => v1 * v2))
    for {
      aa <- a
      bb <- b
    } yield aa * bb

  /**
   * Translate the following program, which uses for-comprehension, to its
   * equivalent chain of `flatMap` and `map`
   * improve the ZIO return type
   */
  val totalStr1: IO[Nothing, String] = for {
    v1 <- IO.succeed(42)
    v2 <- IO.succeed(58)
    v3 <- IO.succeed("The Total Is: ")
  } yield v3 + (v1 + v2).toString


  val totalStr2: UIO[String] = IO.succeed(42).flatMap(
    v1 => IO.succeed(58).flatMap(
      v2 => IO.succeed("The Total Is: ").map(
        v3 => v3 + (v1 + v2).toString)
    )
  )

  /**
   * Using `zip`
   * combine the result of two effects into a tuple
   */
  def toTuple(io1: UIO[Int], io2: UIO[Int]): UIO[(Int, Int)] = io1.zip(io2)

  /**
   * Using `zipWith`, add the two values computed by these effects.
   */
  val combine: UIO[Int] = UIO.succeed(2).zipWith(UIO.succeed(40))(_ + _)

  /**
   * Using `ZIO.foreach`
   * convert a list of integers into a List of String
   */
  def convert(l: List[Int]): UIO[List[String]] = ZIO.foreach(l)(a => UIO.succeed(a.toString))

  /**
   * Using `ZIO.collectAll`
   * evaluate a list of effects and collect the result into an IO of a list with their result
   */
  def collect(effects: List[UIO[Int]]): UIO[List[Int]] = ZIO.collectAll(effects)

  /**
   * rewrite this procedural program into a ZIO equivalent and improve the ZIO input/output types
   */
  def analyzeName1(first: String, last: String): String =
    if ((first + " " + last).length > 20) "Your full name is really long"
    else if ((first + last).contains(" ")) "Your name is really weird"
    else "Your name is pretty normal"

  def analyzeName2(first: UIO[String], last: UIO[String]): IO[String, String] = for {
    f <- first
    l <- last
    o <- if ((f + " " + l).length > 20) IO.fail("Your full name is really long")
         else if ((f + l).contains(" ")) IO.fail("Your name is really weird")
         else IO.succeed("Your name is pretty normal")
  } yield o

  /**
   * Translate the following procedural program into ZIO.
   */
  def playGame1(): Unit = {
    val number = scala.util.Random.nextInt(5)
    println("Enter a number between 0 - 5: ")
    scala.util.Try(scala.io.StdIn.readLine().toInt).toOption match {
      case None =>
        println("You didn't enter an integer!")
        playGame1()
      case Some(guess) if guess == number =>
        println("You guessed right! The number was " + number)
      case _ =>
        println("You guessed wrong! The number was " + number)
    }
  }

  lazy val playGame2: Task[Unit] = {
    lazy val getNumber: Task[Int] = for {
      _      <- Task.effect(println("Enter a number between 0 - 5: "))
      input  <- Task.effect(scala.io.StdIn.readLine())
      nr     <- Task.effect(input.toInt) orElse
                (Task.effect(println("You didn't enter an integer!")) *> getNumber)
    } yield nr

    for {
      number <- Task.effect(scala.util.Random.nextInt(5))
      guess  <- getNumber
      _      <- Task.effect(println(
          if (guess == number) "You guessed right! The number was " + number
          else "You guessed wrong! The number was " + number
        )
      )
    } yield ()
  }
}

object zio_failure {

  /**
   * Using `ZIO.fail` method, create an `IO[String, Int]` value that
   * represents a failure with a string error message, containing
   * a user-readable description of the failure.
   */
  val stringFailure1: IO[String, Int] = IO.fail("Something went wrong")

  /**
   * Using the `IO.fail` method, create an `IO[Int, String]` value that
   * represents a failure with an integer error code.
   */
  val intFailure: IO[Int, String] = IO.fail(400)

  /**
   * Translate the following exception-throwing program into its ZIO equivalent.
   * And identify the ZIO types
   */
  def accessArr1[A](i: Int, a: Array[A]): A =
    if (i < 0 || i >= a.length)
      throw new IndexOutOfBoundsException(s"The index $i is out of bounds [0, ${a.length} )")
    else a(i)

  def accessArr2[A](i: Int, a: Array[A]): IO[IndexOutOfBoundsException, A] =
    if (i < 0 || i >= a.length)
    IO.fail(new IndexOutOfBoundsException(s"The index $i is out of bounds [0, ${a.length} )"))
    else IO.succeed(a(i))

  /**
   * Translate the following ZIO program into its exception-throwing equivalent.
   */
  def divide1(n: Int, d: Int): IO[ArithmeticException, Int] =
    if (d == 0) IO.fail(new ArithmeticException)
    else IO.succeedLazy(n / d)

  def divide2(n: Int, d: Int): Int =
    if (d == 0)  throw new ArithmeticException
    else  n / d

  /**
   * Recover from a division by zero error by using `fold`
   */
  val recovered1: UIO[Option[Int]] = divide1(100, 0).fold(_ => None, Some(_)) ?

  /**
   * Using `foldM`, Print out either an error message or the division.
   */
  val recovered2: UIO[Unit] =
    divide1(100, 0).foldM(
      error => UIO.effectTotal(println(error.getMessage)),
      n => UIO.effectTotal(println(n))
    )

  /**
   * Recover from division by zero error by returning -1 using `either`
   */
  val recovered3: UIO[Either[ArithmeticException, Int]] = divide1(100, 0).either

  /**
   * Recover from division by zero error by returning -1 using `option`
   */
  val recovered4: UIO[Option[Int]] = divide1(100, 0).option

  /**
   * Use the `orElse` method of `IO` to try `firstChoice`, and fallback to
   * `secondChoice` only if `firstChoice` fails.
   */
  val firstChoice: IO[ArithmeticException, Int] = divide1(100, 0)
  val secondChoice: UIO[Int]                    = IO.succeed(400)
  val combined: UIO[Int]                        = firstChoice orElse secondChoice

  // io.catchSome
  // io.catchAll

  /**
   * Using `IO.effectTotal`. Import a synchronous effect with a strange code
   * This results in the fiber being terminated
   */
  val defect1: UIO[Int] = IO.effectTotal("this is a short text".charAt(30))

  /**
   * Throw an Exception in pure code using `IO.succeedLazy`.
   * This results in the fiber being terminated
   */
  val defect2: UIO[Int] = IO.succeedLazy(throw new Exception("oh no!"))

  /**
   * Using `die`, terminate this program with a fatal error.
   */
  val terminate1: UIO[Int] = IO.die(new Throwable("Fatal!"))

  /**
   * Using `orDieWith`, terminate the following UIO program with a Throwable
   * when there it fails
   */
  val terminate2: UIO[Int] = IO.fail("unexpected error").orDieWith(new Exception(_))

  /**
   * Using `orDie`, terminate the following UIO program that fails with an exception
   */
  val terminate3: UIO[Int] = IO.effect("Hello".toInt).orDie

  case class DomainError()

  val veryBadIO: IO[DomainError, Int] =
    IO.effectTotal(5 / 0).flatMap(_ => IO.fail(DomainError()))

  /**
   * using `sandbox` recover the `veryBadIO` and catch all errors using `catchAll`
   */
  val caught1: IO[DomainError, Int] = veryBadIO.sandbox.catchAll {
    case Cause.Die(_)     => IO.succeed(0)
    case Cause.Fail(e)    => IO.fail(e)
    case _  => IO.succeed(0)
  }

  /**
   * using `sandboxWith` improve the code above and use `catchSome` with a partial match for the possible errors
   */
  def caught2: IO[DomainError, Int] = veryBadIO.sandboxWith[Any, DomainError, Int] { _.catchSome {
        case Cause.Die(_: ArithmeticException) =>
          // Caught defect: divided by zero!
          IO.succeed(0)
      }
  }

}

object zio_effects {

  /**
   * Using `ZIO.effectTotal` method. increment the given int and identify the correct ZIO type
   */
  def increment(i: Int): UIO[Int] = UIO.effectTotal(i + 1)

  /**
   * Using `ZIO.effect` method. wrap Scala's `toInt` method to convert a given string value to int
   * and identify the correct ZIO type, choose which type alias better
   */
  def parseInt(str: String): Task[Int] = Task.effect(str.toInt)

  /**
   * Using `flatMap` and `map`
   * implement a program that reads from the console and
   * calls `parseInt` to convert the given input into to an integer value
   * and define the return ZIO type
   */
  def readInt: Task[Int] = Task.effect(scala.io.StdIn.readLine()).flatMap( s => parseInt(s).map(i => i))

  /**
   * Translate `readInt` using for-comprehension
   */
  def _readInt: Task[Int] = for {
    s <- Task.effect(scala.io.StdIn.readLine())
    i <- parseInt(s)
  } yield i

  /**
   * Using `catchSome` on `parseInt`, return -1 when
   * the parsing fails with the specified Exception `NumberFormatException` and return a -1
   * and identify the correct ZIO type
   */
  def successfulParseInt(str: String): Task[Int] = Task.effect(scala.io.StdIn.readLine()).flatMap(parseInt).catchSome {
    case e: NumberFormatException => Task.succeed(-1)
  }

  /**
   * Using `catchAll` method, wrap Scala's `getLines` method to
   * import it into the world of pure functional programming and recover from all Exceptions
   * to return a successful result with an empty list
   */
  def readFile(file: File): UIO[List[String]] =
    IO.effect(Source.fromFile(file).getLines.toList).catchAll(_ => UIO.succeed(List()))

  /**
   * Using `refineOrDie` method, catch the NoSuchElementException and return -1
   * piero: this has no solution with `refineOrDie` as refine is not to recover errors, it is to transform errors
   */
  def first(as: List[Int]): Task[Int] = Task.effect(as.head) orElse Task.succeed(-1)

  /**
   * Use `ZIO.effectAsync` method to implement the following `sleep`method
   * and choose the correct error type
   */
  val scheduledExecutor = Executors.newScheduledThreadPool(1)

  //this sleeps without blocking anything. It's _semantically blocking_
  def sleep(l: Long, u: TimeUnit): UIO[Unit] = UIO.effectAsync(
    k =>
      scheduledExecutor
        .schedule( new Runnable {
          def run(): Unit = k(UIO.unit)
        }, l, u)
    )

  val interleaved = for {
    _ <- sleep(1, TimeUnit.SECONDS)
    _ <- Task(println("awake!"))
    _ <- sleep(1, TimeUnit.SECONDS)
    _ <- Task(println("awake again!"))
    _ <- sleep(1, TimeUnit.SECONDS)
    _ <- Task(println("awake again and again!"))
  } yield ()

  /**
   * Wrap the following Java callback API, into an `IO` using `IO.effectAsync`
   * and use other ZIO type alias
   */
  def readChunkCB(success: Array[Byte] => Unit, failure: Throwable => Unit): Unit = ???
  val readChunkIO: IO[Throwable, Array[Byte]]                                     = IO.effectAsync { k =>
    readChunkCB(arr => k(IO.succeed(arr)), err => k(IO.fail(err)))
  }

  /**
   * Rewrite this program using `readChunkIO`
   */
  readChunkCB(
    a1 =>
      readChunkCB(
        a2 => readChunkCB(a3 => println(s"${a1 ++ a2 ++ a3}"), e3 => println(s"${e3.toString}")),
        e2 => println(s"${e2.toString}")
      ),
    e1 => println(s"${e1.toString}")
  )

  (for {
    a1 <- IO.collectAll(List.fill(3)(readChunkIO)) // this is amazing stuff!
//    a2 <- readChunkIO
//    a3 <- readChunkIO
    _ <- Task.effect(println(a1.mkString("")))
  } yield  ()).catchAll(error => Task.effect(println(s"${error.toString}")))

  /**
   * Using `ZIO.effectAsyncMaybe` wrap the following Java callback API into an `IO`
   * and use better ZIO type alias.
   */
  def readFromCacheCB(key: String)(success: Array[Byte] => Unit, error: Throwable => Unit): Option[Array[Byte]] = ???
  def readFromCacheIO(key: String): IO[Throwable, Array[Byte]]                                                  = IO.effectAsyncMaybe(
    k => readFromCacheCB(key)(arr => k(IO.succeed(arr)), err => k(IO.fail(err))).map(IO.succeed)
  )

  /**
   * using `ZIO.effectAsyncInterrupt` wrap the following Java callback API into an `IO`
   * and use better ZIO type alias.
   */
  case class HttpGetToken(canceller: () => Unit)

  def httpGetCB(url: String)(success: Array[Byte] => Unit, error: Throwable => Unit): HttpGetToken = ???
  def httpGetIO(url: String): IO[Throwable, Array[Byte]] =
    IO.effectAsyncInterrupt { k =>
      Left(UIO(httpGetCB(url)(arr => k(IO.succeed(arr)), err => k(IO.fail(err)))))
    }

  /**
   * using `ZIO.effectAsync` import a pure value of type int
   * and identify the ZIO type
   */
  val async42: UIO[Int] = ZIO.effectAsync(k => k(ZIO.succeed(42)))
}

object impure_to_pure {

  /**
   * Translate the following procedural programs into ZIO.
   */
  def getName1(print: String => Unit, read: () => String): Option[String] = {
    print("Do you want to enter your name?")
    read().toLowerCase.take(1) match {
      case "y" => Some(read())
      case _   => None
    }
  }
  def getName2[E](print: String => IO[E, Unit], read: IO[E, String]): IO[E, Option[String]] =
    for {
      _ <- print("Do you want to enter your name?")
      s <- read.map(_.toLowerCase)
      o <- s.take(1) match {
        case "y" => read.map(Some(_))
        case _   => UIO.succeed(None)
      }
    } yield o

  def ageExplainer1(): Unit = {
    println("What is your age?")
    scala.util.Try(scala.io.StdIn.readLine().toInt).toOption match {
      case Some(age) =>
        if (age < 12) println("You are a kid")
        else if (age < 20) println("You are a teenager")
        else if (age < 30) println("You are a grownup")
        else if (age < 50) println("You are an adult")
        else if (age < 80) println("You are a mature adult")
        else if (age < 100) println("You are elderly")
        else println("You are probably lying.")
      case None =>
        println("That's not an age, try again")

        ageExplainer1()
    }
  }

  def ageExplainer2: UIO[Unit] = {
    def process(age: Int): String = if (age < 12) "You are a kid"
    else if (age < 20) "You are a teenager"
    else if (age < 30) "You are a grownup"
    else if (age < 50) "You are an adult"
    else if (age < 80) "You are a mature adult"
    else if (age < 100) "You are elderly"
    else "You are probably lying."


    (for {
      _ <- UIO.effectTotal(println("What is your age?"))
      input <- Task.effect(scala.io.StdIn.readLine())
      age <- Task.effect(input.toInt)
      _ <- Task.effect(println(process(age)))
    } yield ()).catchAll(_ => UIO.effectTotal(println("That's not an age, try again")) *> ageExplainer2)
  }

  def decode1(read: () => Byte): Either[Byte, Int] = {
    val b = read()
    if (b < 0) Left(b)
    else {
      Right(
        b.toInt +
          (read().toInt << 8) +
          (read().toInt << 16) +
          (read().toInt << 24)
      )
    }
  }
  def decode2[E](read: IO[E, Byte]): IO[E, Either[Byte, Int]] = read.flatMap { r =>
    if (r < 0) IO.succeed(Left(r))
    else IO.collectAll(List.fill(3)(read)).map {
      case List(a, b, c) => Right(r + (a.toInt << 8) + (b.toInt << 16) + (c.toInt << 24))
    }
  }

  def replaceV1(as: List[Int], value: Int, newValue: Int): List[Int] =
    as.map(v => if (v == value) newValue else v)

  def replaceV2(as: List[UIO[Int]], value: UIO[Int], newValue: UIO[Int]): UIO[List[Int]] = for {
    v <- value
    res  <- IO.foreach(as)(a => a.flatMap(x => if (x == v) newValue else UIO.succeed(x)))
  } yield res
}

object zio_interop {

  import scala.concurrent.ExecutionContext.global
  import scala.concurrent.Future

  /**
   * Using `Fiber#toFuture`. Convert the following `Fiber` into a `Future`
   */
  val fiber: Fiber[Throwable, Int] = Fiber.succeed(1)
  val fToFuture: UIO[Future[Int]]       = fiber.toFuture

  /**
   * Using `Fiber.fromFruture`. Wrap the following Future in a `Fiber`
   */
  val future1                          = () => Future(Thread.sleep(1000))(global)
  val fToFiber: Fiber[Throwable, Unit] = Fiber.fromFuture(future1())

  /**
   * Using `Task#toFuture`. Convert unsafely the following ZIO Task into `Future`.
   */
  val task1: Task[Int]       = IO.effect("wrong".toInt)
  val tToFuture: Future[Int] = new DefaultRuntime{}.unsafeRun(task1.toFuture)

  /**
   * Use `Task.fromFuture` to convert the following Scala `Future` into ZIO Task
   */
  val future2             = () => Future.successful("Hello World")
  val task2: Task[String] = Task.fromFuture(_ => future2() )

}

trait Logger {
  def log(line: String): Unit
}

object LoggerEx {
  trait LoggerIO {
    def log(line: String): UIO[Unit]
  }

  object LoggerIO {
    def fromLogger(logger: Logger): LoggerIO = new LoggerIO {
      override def log(line: String): UIO[Unit] = UIO.effectTotal(logger.log(line))
    }
  }

  val logger: LoggerIO = ???

  for {
    _ <- logger.log("asdfad")
  } yield ()

}

object zio_resources {
  import java.io.{ File, FileInputStream }
  class InputStream private (is: FileInputStream) {
    def read: IO[Exception, Option[Byte]] =
      IO.effectTotal(is.read).map(i => if (i < 0) None else Some(i.toByte))
    def close: IO[Exception, Unit] =
      IO.effectTotal(is.close())
  }
  object InputStream {
    def openFile(file: File): IO[Exception, InputStream] =
      IO.effectTotal(new InputStream(new FileInputStream(file)))
  }

  /**
   * This following program is the classic paradigm for resource handling using try / finally
   */
  object classic {
    trait Handle
    def openFile(file: String): Handle        = ???
    def closeFile(handle: Handle): Unit       = ???
    def readFile(handle: Handle): Array[Byte] = ???

    // Classic paradigm for safe resource handling using
    // try / finally:
    def safeResource(file: String): Unit = {
      var handle: Handle = null.asInstanceOf[Handle]

      try {
        handle = openFile(file)

        readFile(handle)
      } finally if (handle != null) closeFile(handle)
    }

    def finallyPuzzler(): Unit =
      try {
        try throw new Error("e1")
        finally throw new Error("e2")
      } catch {
        case e: Error => println(e)
      }
  }

  /**
   * Rewrite the following procedural program to ZIO, using `IO.fail` and the `ensuring` method.
   */
  var i = 0
  def increment1(): Unit =
    try {
      i += 1
      throw new Exception("Boom!")
    } finally i -= 1

  def increment2(): Task[Unit] =
    Task.effect(i += 1)
      .flatMap(_ => Task.fail(new Exception("Boom!")))
      .ensuring(Task.succeedLazy(i -= 1))

  /**
   * Rewrite the following procedural program to ZIO, using `IO.fail` and the
   * `ensuring` method of the `IO` object.
   */
  def tryCatch1(): Unit =
    try throw new Exception("Uh oh")
    finally println("On the way out...")
  val tryCatch2: Task[Unit] = IO.fail(new Exception("Uh oh")).ensuring(UIO.succeedLazy(println("On the way out...")))

  /**
   * Rewrite the `readFile1` function to use `bracket` so resources can be
   * safely cleaned up in the event of errors, defects, or interruption.
   */
  def readFile1(file: File): Task[List[Byte]] = {
    def readAll(is: InputStream, acc: List[Byte]): Task[List[Byte]] =
      is.read.flatMap {
        case None       => IO.succeed(acc.reverse)
        case Some(byte) => readAll(is, byte :: acc)
      }

    for {
      stream <- InputStream.openFile(file)
      bytes  <- readAll(stream, Nil)
      _      <- stream.close
    } yield bytes
  }

  def readFile2(file: File): IO[Exception, List[Byte]] = {
    def readAll(is: InputStream, acc: List[Byte]): IO[Exception, List[Byte]] =
      is.read.flatMap {
        case None => IO.succeed(acc.reverse)
        case Some(byte) => readAll(is, byte :: acc)
      }

    InputStream.openFile(file)
      .bracket { is =>
        is.close orElse UIO(())
      } { use =>
        readAll(use, List.empty[Byte])
      }
  }

  /**
   * Implement the `tryCatchFinally` method using `bracket` or `ensuring`.
   */
  def tryCatchFinally[E, A](try0: IO[E, A])(catch0: PartialFunction[E, IO[E, A]])(finally0: UIO[Unit]): IO[E, A] =
//    try0.ensuring(finally0).catchSome(catch0)
    IO.bracket(try0.catchSome(catch0))(_ => finally0)(IO.succeed)

  /**
   * Use the `bracket` method to rewrite the following snippet to ZIO.
   */
  def readFileTCF1(file: File): List[Byte] = {
    var fis: FileInputStream = null

    try {
      fis = new FileInputStream(file)
      val array = Array.ofDim[Byte](file.length.toInt)
      fis.read(array)
      array.toList
    } catch {
      case e: java.io.IOException => Nil
    } finally if (fis != null) fis.close()
  }
  def readFileTCF2(file: File): Task[List[Byte]] = IO.bracket(IO.effect(new FileInputStream(file)))(fis => UIO.succeedLazy(fis.close())){ fis =>
    (for {
      array <- IO.effect(Array.ofDim[Byte](file.length.toInt))
      _     <- IO.effect(fis.read(array))
    } yield array.toList) orElse UIO.succeedLazy(Nil)
  }

  /**
   *`Managed[R, E, A]` is a managed resource of type `A`, which may be used by
   * invoking the `use` method of the resource. The resource will be automatically
   * acquired before the resource is used, and automatically released after the
   * resource is used.
   */
  /**
   * separate: the acquire, release and the use actions in this procedural program
   * and describe them as ZIO data structures
   */
  trait Status
  object Status {
    case object Opened extends Status
    case object Closed extends Status
  }
  case class Charge(price: Double)
  def buyTicket(ch: Charge) = ???

  var status: Status = Status.Opened
  def receiveEvent(ev: Charge) =
    try {
      if (status == Status.Closed)
        Status.Opened
      else
        buyTicket(ev)
    } finally status = Status.Closed

  /**
   * Define a value of type `Managed` for the acquire and release actions
   * and identify the correct types
   */
  val managed1: Managed[Any, Throwable, Status] = ???
//    Managed.make(ZIO.effect(status = {Status.Opened; status}))(_ => IO.succeedLazy(status = Status.Closed))

  /**
   * implement the computation of `use` for this Managed
   */
  val use1: IO[???, ???] = ???
  /**
   * write the same example using `manage` in ZIO for the `acquire` action
   */
  val computation: IO[???, ???] = ???

  /**
   * using the data structure `Managed` implement a program that divide a/b then check if it is odd,
   * and finally print out the result on the console
   */
  def acquire(a: Int, b: Int): Task[Int]    = (a / b) ?
  val managed: Managed[Any, Throwable, Int] = ??? //Managed.make(acquire(4, 5))(i => UIO.effectTotal(s"i equals $i"))
  val check: Task[Int]                      = ??? //managed.use(n => ZIO.effectTotal(println(s"$n is odd: ${n % 2 == 0}")))

}

object zio_environment {
  //tagless final version
  // https://gitter.im/jdegoes/functional-scala?at=5c7fe7038f294b134afa98a1
  //logging module
  trait Logging {
    def logging: Logging.Service
  }

  object Logging {
    trait Service {
      def log(line: String): UIO[Unit]
    }

    def log(line: String): ZIO[Logging, Nothing, Unit] = ZIO.accessM(r => r.logging.log(line))
  }

//  in the same way another module
//logging module\
  trait ResultSet
  trait Database {
    def database: Database.Service
  }

  object Database {
    trait Service {
      def query(q: String): UIO[ResultSet]
    }

    def query(q: String): ZIO[Database, Nothing, ResultSet] = ZIO.accessM(r => r.database.query(q))
  }
  def program: ZIO[Logging with Database, Nothing, Unit] = for {
    _ <- Logging.log("hello")
    result <- Database.query("select * ")
    _ <- Logging.log("hello1")
    _ <- Logging.log("hello2")
  } yield ()

  /**
   * The Environments in ZIO
   * console (putStr, getStr)
   * clock (currentTime, sleep, nanoTime)
   * random (nextInt, nextBoolean, ...)
   * system (env)
   * Blocking
   * Scheduler
   */
  //write the type of a program that requires scalaz.zio.clock.Clock and which could fail with E or succeed with A
  type ClockIO[E, A]  = ZIO[Clock, E, A]

  //write the type of a program that requires scalaz.zio.console.Console and which could fail with E or succeed with A
  type ConsoleIO[E, A] = ZIO[Console, E, A]

  //write the type of a program that requires scalaz.zio.system.System and which could fail with E or succeed with A
  type SystemIO[E, A] = ZIO[System, E, A]

  //write the type of a program that requires scalaz.zio.random.Random and which could fail with E or succeed with A
  type RandomIO[E, A] = ZIO[Random, E, A]

  //write the type of a program that requires Clock and System and which could fail with E or succeed with A
  type ClockWithSystemIO[E, A] = ZIO[Clock with System, E, A]

  //write the type of a program that requires Console and System and which could fail with E or succeed with A
  type ConsoleWithSystemIO[E, A] = ZIO[Console with System, E, A]

  //write the type of a program that requires Clock, System and Random and which could fail with E or succeed with A
  type ClockWithSystemWithRandom[E, A] = ZIO[Clock with System with Random, E, A]

  //write the type of a program that requires Clock, Console, System and Random and which could fail with E or succeed with A
  type ClockWithConsoleWithSystemWithRandom[E, A] = ZIO[Clock with Console with System with Random, E, A]
}

object zio_dependency_management {
  import scalaz.zio.console.Console

  /**
   * Using `zio.console.getStrLn`, implement `getStrLn` and identify the
   * correct type for the ZIO effect.
   */
  val getStrLn: ZIO[Console, IOException, String] = console.getStrLn

  /**
   * Using `zio.console.putStrLn`, implement `putStrLn` and identify the
   * correct type for the ZIO effect.
   */
  def putStrLn(line: String): ZIO[Console, Nothing, Unit] = console.putStr(line)

  /**
   * Using `scalaz.zio.clock.nanoTime`, implement `nanoTime` and identify the
   * correct type for the ZIO effect.
   */
  val nanoTime: ZIO[Clock, Nothing, Long] = clock.nanoTime

  /**
   * Using `scalaz.zio.system`, implement `env` and identify the correct
   * type for the ZIO effect.
   */
  def env(property: String): ZIO[System, SecurityException, Option[String]] = system.env(property)

  /**
   * Call three of the preceding methods inside the following `for`
   * comprehension and identify the correct type for the ZIO effect.
   */
  val program: ZIO[Console with System with Clock, Throwable, Unit] = for {
    _ <- console.putStr("Hello what's your name")
    name <- console.getStrLn
    _ <- console.putStr(s"Nice to meet you $name")
    time <- clock.nanoTime
    _ <- console.putStr(s"The nanotime is $time")
    _ <- console.putStr(s"What system property do you want?")
    propertyName <- console.getStrLn
    property <- system.property(propertyName)
    _ <- console.putStr(s"Property is $property")
  } yield ()


  val runnableProgram = program.provide(new Console.Live with System.Live with Clock.Live)

  /**
   * Build a new Service called `Configuration`
   * - define the module
   * - define the interface
   * - define the helper functions (host, port)
   * - implement a trait `Live` that extends the module.
   * - implement all helper functions.
   */
  //Module

  trait Config {
    val config: Config.Service[Any]
  }

  object Config {
    // Service: definition of the methods provided by module:
    trait Service[R] {
      val port: ZIO[R, Nothing, Int]
      val host: ZIO[R, Nothing, String]
    }
    // Production module implementation:
    trait Live extends Config {
      val config: Config.Service[Any] = new Config.Service[Any] {
        override val port: ZIO[Any, Nothing, Int] = UIO.succeed(8080)

        override val host: ZIO[Any, Nothing, String] = UIO.succeed("localhost")
      }
    }
    object Live extends Live
  }

  //Helpers
  object config_ extends Config.Service[Config] {

    /**
     * Access to the environment `Config` using `accessM`
     */
    override  val port: ZIO[Config, Nothing, Int] = ZIO.accessM(_.config.port)
    override  val host: ZIO[Config, Nothing, String] = ZIO.accessM(_.config.host)
  }
<<<<<<< HEAD

  import config_._
=======
>>>>>>> 3a13c2b8

  /**
   * Write a program that depends on `Config` and `Console` and use the Scala
   * compiler to infer the correct type.
   */
  val configProgram: ZIO[Console with Config, Nothing, Unit] = for {
    _ <- console.putStr("Hello, here is the configuration of your server")
    host <- config_.host
    port <- config_.port
    _ <- console.putStr(s"host = $host, port = $port")
  } yield ()

  /**
   * Give the `configProgram` its dependencies by supplying it with both `Config`
   * and `Console` modules, and determine the type of the resulting effect.
   */
  configProgram.provide(new Console.Live with Config.Live)

  /**
   * Create a `Runtime[Config with Console]` that can be used to run any
   * effect that has a dependency on `Config`:
   */
  val ConfigRuntime: Runtime[Config with Console] =
    Runtime(new Console.Live with Config.Live, PlatformLive.Default)

  /**
   * Define a ZIO value that describes an effect which uses Config with
   * Console that displays the port and host in the Console and fails
   * with a String if the host name contains `:`
   */
  val simpleConfigProgram: ZIO[Config with Console, String, Unit] = ZIO.accessM { env =>
    for {
      port <- env.config.port
      host <- env.config.host
      out  <- if (host.contains(":"))
        IO.fail(s"hostname `$host` contains invalid chars")
        else
        UIO.succeed(s"host: $host, port: $port")
    } yield out
  }

  /**
   * run the `program` using `unsafeRun`
   * @note When you call unsafeRun the Runtime will provide all the environment that you defined above
   *       when you give a wrong Environment, you will get compile errors.
   */
  val run: Unit = ConfigRuntime.unsafeRun(simpleConfigProgram)

  /**
   * Build a file system service
   */
  //Module
  trait FileSystem {
    val filesystem: ???
  }

  object FileSystem {
    // Service: definition of the methods of the module:
    trait Service[R] {}

    // Production implementation of the module:
    trait Live extends FileSystem {
      val filesystem: ??? = ???
    }
    object Live extends Live
  }
  //Helpers
  object filesystem_ extends FileSystem.Service[FileSystem] {}

  /**
   * Write an effect that uses `FileSystem with Console`.
   */
  val fileProgram: ZIO[FileSystem with Console, ???, ???] = ???

  /**
   * Create a `Runtime` that can execute effects that require
   * `FileSystem with Console`.
   */
  val FSRuntime: Runtime[FileSystem with Console] = ???

  /**
   * Execute `fileProgram` using `FSRuntime`.
   */
  lazy val fileProgramLive: ??? = FSRuntime.unsafeRun(fileProgram)

  /**
   * Implement a mock file system module.
   */
  trait MockFileSystem extends FileSystem {
    val filesystem = ???
  }

  /**
   * Using `ZIO#provide` with the mock file system module, and a default
   * runtime, execute `fileProgram`.
   */
  lazy val fileProgramTest: ??? = new DefaultRuntime {}.unsafeRun {
    fileProgram.provide(???)
  }
}<|MERGE_RESOLUTION|>--- conflicted
+++ resolved
@@ -4,20 +4,15 @@
 package essentials
 
 import java.io.File
-import java.lang.NumberFormatException
 import java.util.concurrent.{Executors, TimeUnit}
 
 import scalaz.zio.Exit.Cause
 import scalaz.zio._
-<<<<<<< HEAD
 import scalaz.zio.clock.Clock
 import scalaz.zio.console.Console
-import scalaz.zio.internal.{Platform, PlatformLive}
+import scalaz.zio.internal.PlatformLive
 import scalaz.zio.random.Random
 import scalaz.zio.system.System
-=======
-import scalaz.zio.internal.PlatformLive
->>>>>>> 3a13c2b8
 
 import scala.io.Source
 
@@ -114,15 +109,11 @@
    *
    * If I don't catch the right exception, the thread it is running on is killed
    */
-<<<<<<< HEAD
   import java.io.IOException
   val getStrLn1: Task[String] = ZIO.effect(scala.io.StdIn.readLine())
   val getStrLn: IO[IOException, String] = ZIO.effect(scala.io.StdIn.readLine()).refineOrDie {
     case io: IOException => io
   }
-=======
-  val getStrLn: ??? = ???
->>>>>>> 3a13c2b8
 
   /**
    * Using the `ZIO.effect` method, wrap Scala's `getLines` to make it
@@ -1051,7 +1042,13 @@
 }
 
 object zio_dependency_management {
+  import scalaz.zio.console
   import scalaz.zio.console.Console
+  import scalaz.zio.clock
+  import scalaz.zio.clock.Clock
+  import scalaz.zio.system
+  import scalaz.zio.system.System
+  import java.io.IOException
 
   /**
    * Using `zio.console.getStrLn`, implement `getStrLn` and identify the
@@ -1136,11 +1133,8 @@
     override  val port: ZIO[Config, Nothing, Int] = ZIO.accessM(_.config.port)
     override  val host: ZIO[Config, Nothing, String] = ZIO.accessM(_.config.host)
   }
-<<<<<<< HEAD
 
   import config_._
-=======
->>>>>>> 3a13c2b8
 
   /**
    * Write a program that depends on `Config` and `Console` and use the Scala
